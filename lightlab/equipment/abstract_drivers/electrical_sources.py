--- conflicted
+++ resolved
@@ -118,24 +118,12 @@
     """
     maxChannel = None  # number of dimensions that the current sources are expecting
 
-<<<<<<< HEAD
-    def __init__(self, elChans=None, **kwargs):
-        # for backwards compatibility
-        if 'useChans' in kwargs.keys():
-            elChans = kwargs.pop('useChans')
-
-        if elChans is None:
-            elChans = list()
-            logger.warning('No elChans specified for ElectricalSource')
-        self.stateDict = dict([ch, 0] for ch in elChans)
-=======
     def __init__(self, useChans=None, **kwargs):
         if useChans is None:
             logger.warning('No useChans specified for MultichannelSource')
             useChans = list()
         self.useChans = useChans
         self.stateDict = dict([ch, 0] for ch in self.useChans)
->>>>>>> 71cd4b08
 
         # Check that the requested channels are available to be blocked out
         if self.maxChannel is not None:
@@ -144,16 +132,10 @@
                     'Requested channel is more than there are available')
         super().__init__(**kwargs)
 
-<<<<<<< HEAD
-    def getChannels(self):
-        ''' Returns the blocked out channels as a list '''
-        return list(self.stateDict.keys())
-=======
     @property
     def elChans(self):
         ''' Returns the blocked out channels as a list '''
         return self.useChans
->>>>>>> 71cd4b08
 
     def setChannelTuning(self, chanValDict, *args, **kwargs):
         ''' Sets a number of channel values and updates hardware
@@ -206,11 +188,11 @@
 #         ''' In this one, current is in amps
 
 #             Args:
-#                 resistiveDict (dict): keys are elChans, values are objects that provide
+#                 resistiveDict (dict): keys are useChans, values are objects that provide
 #                 voltQueryMethod is unbound method with one argument: current
 
 #         '''
-#         super().__init__(elChans=list(resistiveDict.keys()), **kwargs)
+#         super().__init__(useChans=list(resistiveDict.keys()), **kwargs)
 #         self.resistors = resistiveDict
 #         resType = type(resistors.values()[0])
 #         if voltQueryMethod is None:
