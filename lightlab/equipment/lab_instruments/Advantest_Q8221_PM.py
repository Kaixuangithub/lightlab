--- conflicted
+++ resolved
@@ -16,15 +16,6 @@
 
     def startup(self):
         '''
-<<<<<<< HEAD
-            Todo:
-                Read manual and set the channels to DBM and default channel to A
-
-                * Default read: "DBA-054.8686E+00\r\n"
-                * query("CH1"): "DBB-054.8686E+00\r\n"
-
-            Behaves the same as super.
-=======
         Todo:
 
             Read manual and set the channels to DBM and default channel to A
@@ -32,7 +23,6 @@
             * Default read: "DBA-054.8686E+00\\r\\n"
             * query("CH1"): "DBB-054.8686E+00\\r\\n"
 
->>>>>>> 7ecf728b
         '''
         super().startup()
 
@@ -53,4 +43,4 @@
         self.validateChannel(channel)
         self.write('CH' + str(channel))
         powStr = self.query('CH' + str(channel))
-        return float(powStr[3:])
+        return float(powStr[3:])