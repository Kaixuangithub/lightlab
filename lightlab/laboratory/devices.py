--- conflicted
+++ resolved
@@ -1,51 +1,4 @@
 '''
 This module contains virtual tokens for optical and electronic devices.
 '''
-
-<<<<<<< HEAD
-
-#fixme: add device equality function
-class Device(Node):
-    name = None
-    ports = None
-    __bench = None
-
-    def __init__(self, name, **kwargs):
-        self.name = name
-        self.ports = kwargs.pop("ports", dict())
-        self.__bench = kwargs.pop("bench", None)
-        super().__init__(**kwargs)
-
-    @property
-    def bench(self):
-        if self.__bench is None:
-            self.__bench = labstate.lab.findBenchFromDevice(self)
-        return self.__bench
-
-    @bench.setter
-    def bench(self, new_bench):
-        if self.bench is not None:
-            self.bench.removeDevice(self)
-        if new_bench is not None:
-            new_bench.addDevice(self)
-        self.__bench = new_bench
-
-    def __str__(self):
-        return "Device {}".format(self.name)
-
-    def display(self):
-        # Print benches table
-        lines = ["{}".format(self)]
-        lines.append("Bench: {}".format(self.bench))
-        lines.append("=====")
-        lines.append("Ports")
-        lines.append("=====")
-        if len(self.ports) > 0:
-            lines.extend(["   {}".format(str(port)) for port in self.ports])
-        else:
-            lines.append("   No ports.")
-        lines.append("***")
-        print("\n".join(lines))
-=======
-from lightlab.laboratory.instruments import Device  # noqa
->>>>>>> 0c754077
+from lightlab.laboratory.instruments import Device  # noqa