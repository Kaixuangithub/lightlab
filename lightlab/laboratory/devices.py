'''
This module contains virtual tokens for optical and electronic devices.
'''
<<<<<<< HEAD
from lightlab.laboratory import Node
import lightlab.laboratory.state as labstate


class Device(Node):
    """ Represents a device in lab.

    Only useful for documenting the experiment.
    """
    name = None  #: device name
    ports = None  #: list(str) port names
    __bench = None

    def __init__(self, name, **kwargs):
        self.name = name
        self.ports = kwargs.pop("ports", list())
        self.__bench = kwargs.pop("bench", None)
        super().__init__(**kwargs)

    @property
    def bench(self):
        """ (property) Bench in which device is placed."""
        if self.__bench is None:
            self.__bench = labstate.lab.findBenchFromDevice(self)
        return self.__bench

    @bench.setter
    def bench(self, new_bench):
        if self.bench is not None:
            self.bench.removeDevice(self)
        if new_bench is not None:
            new_bench.addDevice(self)
        self.__bench = new_bench

    def __str__(self):
        return "Device {}".format(self.name)

    def display(self):
        """ Displays the device's info table in a nice format."""
        lines = ["{}".format(self)]
        lines.append("Bench: {}".format(self.bench))
        lines.append("=====")
        lines.append("Ports")
        lines.append("=====")
        if len(self.ports) > 0:
            lines.extend(["   {}".format(str(port)) for port in self.ports])
        else:
            lines.append("   No ports.")
        lines.append("***")
        print("\n".join(lines))
=======
from lightlab.laboratory.instruments import Device  # noqa
>>>>>>> d3a484ba
<|MERGE_RESOLUTION|>--- conflicted
+++ resolved
@@ -1,57 +1,5 @@
 '''
 This module contains virtual tokens for optical and electronic devices.
 '''
-<<<<<<< HEAD
-from lightlab.laboratory import Node
-import lightlab.laboratory.state as labstate
 
-
-class Device(Node):
-    """ Represents a device in lab.
-
-    Only useful for documenting the experiment.
-    """
-    name = None  #: device name
-    ports = None  #: list(str) port names
-    __bench = None
-
-    def __init__(self, name, **kwargs):
-        self.name = name
-        self.ports = kwargs.pop("ports", list())
-        self.__bench = kwargs.pop("bench", None)
-        super().__init__(**kwargs)
-
-    @property
-    def bench(self):
-        """ (property) Bench in which device is placed."""
-        if self.__bench is None:
-            self.__bench = labstate.lab.findBenchFromDevice(self)
-        return self.__bench
-
-    @bench.setter
-    def bench(self, new_bench):
-        if self.bench is not None:
-            self.bench.removeDevice(self)
-        if new_bench is not None:
-            new_bench.addDevice(self)
-        self.__bench = new_bench
-
-    def __str__(self):
-        return "Device {}".format(self.name)
-
-    def display(self):
-        """ Displays the device's info table in a nice format."""
-        lines = ["{}".format(self)]
-        lines.append("Bench: {}".format(self.bench))
-        lines.append("=====")
-        lines.append("Ports")
-        lines.append("=====")
-        if len(self.ports) > 0:
-            lines.extend(["   {}".format(str(port)) for port in self.ports])
-        else:
-            lines.append("   No ports.")
-        lines.append("***")
-        print("\n".join(lines))
-=======
-from lightlab.laboratory.instruments import Device  # noqa
->>>>>>> d3a484ba
+from lightlab.laboratory.instruments import Device  # noqa