'''
This module provides an interface for instruments in the lab and virtual ones.
'''
from lightlab.laboratory import Node
from lightlab.laboratory.devices import Device
import lightlab.laboratory.state as labstate
from lightlab.equipment.visa_bases import VISAObject, DefaultDriver

from lightlab import logger
import os
import pyvisa
from contextlib import contextmanager


class Host(Node):
    """ Class storing information about computer hosts, from which GPIB commands
    are issued."""
    name = None
    mac_address = None
    hostname = None
    os = "linux-ubuntu"  # linux-ubuntu, linux-centos, windows, mac etc.
    instruments = None

    __cached_list_resources_info = None
    __cached_gpib_instrument_list = None

    def __init__(self, instruments=None, *args, **kwargs):
        if instruments is None:
            instruments = list()
        self.instruments = instruments
        super().__init__(*args, **kwargs)

    def __contains__(self, item):
        instrument_search = item in self.instruments
        if not instrument_search:
            logger.info("{} not found in {}'s instruments.".format(item, self))
        return instrument_search

    def isLive(self):
        ''' Pings the system and returns if it is alive.
        '''
        logger.debug("Pinging %s...", self.hostname)
        response = os.system("ping -c 1 {}".format(self.hostname))
        if response != 0:
            logger.warning("%s is not reachable via ping.", self)
        return response == 0

    def list_resources_info(self, use_cached=True, is_local=False):
        if self.__cached_list_resources_info is None:
            use_cached = False
        if use_cached:
            return self.__cached_list_resources_info
        else:
            if is_local:
                list_query = "?*::INSTR"
            else:
                list_query = "visa://" + self.hostname + "/?*::INSTR"
            rm = pyvisa.ResourceManager()
            logger.debug("Caching resource list in %s", self)
            self.__cached_list_resources_info = rm.list_resources_info(
                query=list_query)
            return self.__cached_list_resources_info

    def list_gpib_resources_info(self, use_cached=True, is_local=False):
        return {resource_name: resource
                for resource_name, resource in self.list_resources_info(use_cached=use_cached, is_local=is_local).items()
                if resource.interface_type == pyvisa.constants.InterfaceType.gpib}

    def get_all_gpib_id(self, use_cached=True, is_local=False):
        gpib_resources = self.list_gpib_resources_info(use_cached=use_cached, is_local=is_local)
        if self.__cached_gpib_instrument_list is None:
            use_cached = False
        if use_cached:
            return self.__cached_gpib_instrument_list
        else:
            gpib_instrument_list = dict()
            logger.debug("Caching GPIB instrument list in %s", self)
            for gpib_address in gpib_resources.keys():
                visa_object = VISAObject(gpib_address, tempSess=True)
                try:
                    instr_id = visa_object.instrID()
                    gpib_instrument_list[gpib_address] = instr_id
                except pyvisa.VisaIOError as err:
                    logger.error(err)
            self.__cached_gpib_instrument_list = gpib_instrument_list
            return gpib_instrument_list

    def findGpibAddressById(self, id_string_search, use_cached=True):
        gpib_ids = self.get_all_gpib_id(use_cached=use_cached)
        for gpib_address, id_string in gpib_ids.items():
            if id_string_search == id_string:
                logger.info("Found %s in %s.", id_string_search, gpib_address)
                return gpib_address
        logger.warning("{} not found in {}".format(id_string_search, self))
        raise NotFoundError(
            "{} not found in {}".format(id_string_search, self))

    def addInstrument(self, *instruments):
        for instrument in instruments:
            if instrument not in self.instruments:
                self.instruments.append(instrument)

    def removeInstrument(self, *instruments):
        for instrument in instruments:
            try:
                self.instruments.remove(instrument)
            except ValueError as err:
                logger.warn("%s not currently connected to %s",
                            instrument, self)

    def checkInstrumentsLive(self):
        all_live = True
        for instrument in self.instruments:
            if instrument.isLive():
                logger.info("%s is live.", instrument)
            else:
                all_live = False
        return all_live

    def __str__(self):
        return "Host {}".format(self.name)


class Bench(Node):
    """ Class storing information about benches, for the purpose of
    facilitating location in lab. """
    name = None
    devices = None
    instruments = None

    def __contains__(self, item):

        if isinstance(item, Instrument):
            instrument_search = item in self.instruments
            if not instrument_search:
                logger.info("{} not found in {}'s instruments.".format(item, self))
            return instrument_search
        elif isinstance(item, Device):
            device_search = item in self.devices
            if not device_search:
                logger.info("{} not found in {}'s devices.".format(item, self))
            return device_search
        else:
            logger.debug("{} is neither an Instrument nor a Device".format(item))
            return False

    def __init__(self, name, devices=None,
                 instruments=None, *args, **kwargs):

        self.name = name
        if devices is None:
            devices = list()
        self.devices = devices
        if instruments is None:
            instruments = list()
        self.instruments = instruments
        super().__init__(*args, **kwargs)

    def addInstrument(self, *instruments):
        for instrument in instruments:
            if instrument not in self.instruments:
                self.instruments.append(instrument)

    def removeInstrument(self, *instruments):
        # TODO Remove all connections
        for instrument in instruments:
            if type(instrument) is str:
                logger.warn('Cannot remove by name string. Use the object')
            try:
                self.instruments.remove(instrument)
            except ValueError as err:
                logger.warn("%s not currently placed in %s", instrument, self)

    def addDevice(self, *devices):
        for device in devices:
            if device not in self.devices:
                self.devices.append(device)

    def removeDevice(self, *devices):
        # TODO Remove all connections
        for device in devices:
            try:
                self.devices.remove(device)
            except ValueError as err:
                logger.warn("%s not currently placed in %s", device, self)

    def display(self):
        # Print benches table
        lines = ["{}".format(self)]
        lines.append("===========")
        lines.append("Instruments")
        lines.append("===========")
        if len(self.instruments) > 0:
            lines.extend(["   {} ({})".format(str(instrument), str(instrument.host))
                          for instrument in self.instruments])
        else:
            lines.append("   No instruments.")
        lines.append("=======")
        lines.append("Devices")
        lines.append("=======")
        if len(self.devices) > 0:
            lines.extend(["   {}".format(str(device)) for device in self.devices])
        else:
            lines.append("   No devices.")
        lines.append("***")
        print("\n".join(lines))

    def __str__(self):
        return "Bench {}".format(self.name)


# TODO add instrument equality function
class Instrument(Node):
    """ Class storing information about instruments, for the purpose of
        facilitating verifying whether it is connected to the correct devices.

        Driver feedthrough: methods, properties, and even regular attributes
        that are in ``essentialMethods`` and ``essentialProperties`` of the class
        will get/set/call through to the driver object.
    """
    _driver_class = None
    __driver_object = None
    address = None

    _id_string = None
    _name = None
    __bench = None
    __host = None
    ports = None

    essentialMethods = ['startup']
    essentialProperties = []
    optionalAttributes = []

    def __init__(self, name="Unnamed Instrument", id_string=None, address=None, **kwargs):
        self.__bench = kwargs.pop("bench", None)
        self.__host = kwargs.pop("host", None)
        self.ports = kwargs.pop("ports", dict())

        self.__driver_object = kwargs.pop("driver_object", None)
        if self.__driver_object is not None:
            self._driver_class = type(self.__driver_object)
        # driver_klass = kwargs.get('_driver_class', None)
        # for attrName in self.essentialMethods + self.essentialProperties:
        #     if attrName in kwargs.keys():
        #         raise AttributeError('Ambiguous attributes between Instrument and its driver: ' + attrName)
        #     if driver_klass is not None:
        #         if not hasattr(driver_klass, attrName):
        #             raise AttributeError('Driver class {} does not implement essential attribute {}'.format(driver_klass.__name__, attrName))
        super().__init__(_name=name,
                         _id_string=id_string,
                         address=address, **kwargs)

    def __dir__(self):
        ''' For autocompletion in ipython '''
        return super().__dir__() + self.essentialProperties \
            + self.essentialMethods + self.implementedOptionals

    @property
    def implementedOptionals(self):
        implementedOptionals = list()
        for opAttr in self.optionalAttributes:
            if hasattr(self._driver_class, opAttr):
                implementedOptionals.append(opAttr)
        return implementedOptionals

    # These control feedthroughs to the driver
    def __getattr__(self, attrName):
        errorText = str(self) + ' has no attribute ' + attrName
        if attrName in self.essentialProperties \
                + self.essentialMethods \
                + self.implementedOptionals:
            return getattr(self.driver, attrName)
        # Time to fail
        if attrName in self.optionalAttributes:
            errorText += '\nThis is an optional attribute of {} '.format(type(self).__name__)
            errorText += 'not implemented by this particular driver'
        elif hasattr(self._driver_class, attrName):
            errorText += '\nIt looks like you are trying to access a low-level attribute'
            errorText += '\nUse ".driver.{}" to get it'.format(attrName)
        raise AttributeError(errorText)

    def __setattr__(self, attrName, newVal):
        if attrName in self.essentialProperties + self.essentialMethods:  # or methods
            return setattr(self.driver, attrName, newVal)
        else:
            return super().__setattr__(attrName, newVal)

    def __delattr__(self, attrName):
        if attrName in self.essentialProperties + self.essentialMethods:  # or methods
            return self.driver.__delattr__(attrName)
        else:
            return super().__delattr__(attrName)

    # These control contextual behavior. They are used by DualInstrument
    def hardware_warmup(self):
        pass

    def hardware_cooldown(self):
        pass

    @contextmanager
    def warmedUp(self):
        ''' A context manager that warms up and cools down in a "with" block
        '''
        try:
            self.hardware_warmup()
            yield self
        finally:
            self.hardware_cooldown()

    # These control properties
    @property
    def driver_class(self):
        if self._driver_class is None:
            logger.warning("Using default driver for %s.", self)
            return DefaultDriver
        else:
            return self._driver_class

    @property
    def driver_object(self):
        if self.__driver_object is None:
            try:
                kwargs = self.driver_kwargs
            except AttributeError:  # Fall back to the jank version where we try to guess what is important
                kwargs = dict()
                for kwarg in ["useChans", "elChans", "dfbChans", "stateDict", "sourceMode"]:
                    try:
                        kwargs[kwarg] = getattr(self, kwarg)
                    except AttributeError:
                        pass
            kwargs['directInit'] = True
            self.__driver_object = self.driver_class(  # pylint: disable=not-callable
                name=self.name, address=self.address, **kwargs)
        return self.__driver_object

    @property
    def driver(self):
        return self.driver_object

    @property
    def bench(self):
        if self.__bench is None:
            self.__bench = labstate.lab.findBenchFromInstrument(self)
        return self.__bench

    @bench.setter
    def bench(self, new_bench):
        if self.bench is not None:
            self.bench.removeInstrument(self)
        if new_bench is not None:
            new_bench.addInstrument(self)
        self.__bench = new_bench

    @property
    def host(self):
        if self.__host is None:
            self.__host = labstate.lab.findHostFromInstrument(self)
        return self.__host

    @host.setter
    def host(self, new_host):
        if self.host is not None:
            self.host.removeInstrument(self)
        if new_host is not None:
            new_host.addInstrument(self)
        self.__host = new_host

    @property
    def name(self):
        return self._name

    @property
    def id_string(self):
        return self._id_string

    def __str__(self):
        return "{}".format(self.name)

    def display(self):
        # Print benches table
        lines = ["{}".format(self)]
        lines.append("Bench: {}".format(self.bench))
        lines.append("Host: {}".format(self.host))
        lines.append("address: {}".format(self.address))
        lines.append("driver_class: {}".format(self.driver_class))
        lines.append("=====")
        lines.append("Ports")
        lines.append("=====")
        if len(self.ports) > 0:
            lines.extend(["   {}".format(str(port)) for port in self.ports])
        else:
            lines.append("   No ports.")
        if hasattr(self, 'driver_kwargs'):
            lines.append("=====")
            lines.append("Driver kwargs")
            lines.append("=====")
            for k, v in self.driver_kwargs.items():
                lines.append("   {} = {}".format(str(k), str(v)))
        lines.append("***")
        print("\n".join(lines))

    def isLive(self):
        try:
            driver = self.driver_object
            if self.id_string is not None:
                query_id = driver.instrID()
                if self.id_string == query_id:
                    logger.info("Found %s in %s.", self.name, self.address)
                    return True
                else:
                    logger.warn("%s: %s, expected %s", self.address,
                                query_id, self.id_string)
                    return False
            else:
                logger.debug("Cannot authenticate %s in %s.",
                             self.name, self.address)
                return True
        except Exception as err:
            logger.warning(err)
            return False

    def connectHost(self, host):
        # if gpib_address is None:
        #     if self.gpib_address is None:
        #         self.gpib_address = self.findAddressById(host)
        # else:
        #     logger.info("Manually locating %s in %s", self, gpib_address)
        #     self.gpib_address = gpib_address
        self.host = host

    # @classmethod
    # def fromGpibAddress(cls, gpib_address):
    #     visa_object = VISAObject(gpib_address, tempSess=True)
    #     # TODO untreated error when there is no device with that address!
    #     id_string = visa_object.instrID()
    #     return cls(id_string, gpib_address=gpib_address)


class NotFoundError(RuntimeError):
    pass

<<<<<<< HEAD
# Aliases
# TODO VERIFY CODE BELOW

class PowerMeter(Instrument):
    essentialMethods = ['powerDbm', 'powerLin']


class SourceMeter(Instrument):
    essentialMethods = [
        'setCurrent',
        'getCurrent',
        'measVoltage',
        'setProtectionVoltage',
        'setProtectionCurrent',
        'enable']


class Keithley(SourceMeter):
    essentialMethods = SourceMeter.essentialMethods + \
        ['setPort',
        'setCurrentMode',
        'setVoltageMode',
        'getCurrent',
        'getVoltage',
        'setVoltage',
        'measCurrent']


class VectorGenerator(Instrument):
    essentialMethods = ['amplitude',
        'frequency',
        'enable',
        'modulationEnable',
        'addNoise',
        'setPattern',
        'digiMod',
        'carrierMod',
        'listEnable',
        'sweepSetup',
        'sweepEnable']


class Clock(Instrument):
    essentialMethods = ['on']
    essentialProperties = ['frequency']


class CurrentSource(Instrument):
    essentialMethods = ['setChannelTuning', 'getChannelTuning', 'off']
    # Must init with `elChans` somehow


from lightlab.equipment.abstract_drivers import ElectricalSource, MultiModalSource
class NICurrentSource(CurrentSource, ElectricalSource, MultiModalSource):
    def __init__(self, *args, elChans, **kwargs):
        super().__init__(*args, elChans=elChans, **kwargs)


class FunctionGenerator(Instrument):
    essentialMethods = ['frequency', 'waveform', 'amplAndOffs', 'duty']


class LaserSource(Instrument):
    essentialMethods = ['setChannelEnable',
        'getChannelEnable',
        'setChannelWls',
        'getChannelWls',
        'setChannelPowers',
        'getChannelPowers',
        'getAsSpectrum',
        'off']
    essentialProperties = ['enableState', 'wls', 'powers']


class OpticalSpectrumAnalyzer(Instrument):
    essentialMethods = ['spectrum']
    essentialProperties = ['wlRange']


class Oscilloscope(Instrument):
    essentialMethods = ['acquire', 'wfmDb', 'run']

class CommunicationAnalyzerScope(Oscilloscope):
    pass

class DigitalPhosphorScope(Oscilloscope):
    pass


class PulsePatternGenerator(Instrument):
    essentialMethods = ['setPrbs',
        'setPattern',
        'getPattern',
        'on',
        'syncSource',
        'amplAndOffs',
        'bitseq']


class RFSpectrumAnalyzer(Instrument):
    essentialMethods = ['getMeasurements',
        'setMeasurement',
        'run',
        'sgramInit',
        'sgramTransfer',
        'spectrum']


class VariableAttenuator(Instrument):
    essentialMethods = ['on', 'off']
    essentialProperties = ['attenDB', 'attenLin']


class NetworkAnalyzer(Instrument):
    essentialMethods = ['amplitude',
        'frequency',
        'enable',
        'run',
        'sweepSetup',
        'sweepEnable',
        'triggerSetup',
        'getSwpDuration',
        'measurementSetup',
        'spectrum',
        'multiSpectra']

class ArduinoInstrument(Instrument):
    essentialMethods = ['write', 'query']
=======
>>>>>>> 71cd4b08

<|MERGE_RESOLUTION|>--- conflicted
+++ resolved
@@ -441,135 +441,4 @@
 class NotFoundError(RuntimeError):
     pass
 
-<<<<<<< HEAD
-# Aliases
-# TODO VERIFY CODE BELOW
-
-class PowerMeter(Instrument):
-    essentialMethods = ['powerDbm', 'powerLin']
-
-
-class SourceMeter(Instrument):
-    essentialMethods = [
-        'setCurrent',
-        'getCurrent',
-        'measVoltage',
-        'setProtectionVoltage',
-        'setProtectionCurrent',
-        'enable']
-
-
-class Keithley(SourceMeter):
-    essentialMethods = SourceMeter.essentialMethods + \
-        ['setPort',
-        'setCurrentMode',
-        'setVoltageMode',
-        'getCurrent',
-        'getVoltage',
-        'setVoltage',
-        'measCurrent']
-
-
-class VectorGenerator(Instrument):
-    essentialMethods = ['amplitude',
-        'frequency',
-        'enable',
-        'modulationEnable',
-        'addNoise',
-        'setPattern',
-        'digiMod',
-        'carrierMod',
-        'listEnable',
-        'sweepSetup',
-        'sweepEnable']
-
-
-class Clock(Instrument):
-    essentialMethods = ['on']
-    essentialProperties = ['frequency']
-
-
-class CurrentSource(Instrument):
-    essentialMethods = ['setChannelTuning', 'getChannelTuning', 'off']
-    # Must init with `elChans` somehow
-
-
-from lightlab.equipment.abstract_drivers import ElectricalSource, MultiModalSource
-class NICurrentSource(CurrentSource, ElectricalSource, MultiModalSource):
-    def __init__(self, *args, elChans, **kwargs):
-        super().__init__(*args, elChans=elChans, **kwargs)
-
-
-class FunctionGenerator(Instrument):
-    essentialMethods = ['frequency', 'waveform', 'amplAndOffs', 'duty']
-
-
-class LaserSource(Instrument):
-    essentialMethods = ['setChannelEnable',
-        'getChannelEnable',
-        'setChannelWls',
-        'getChannelWls',
-        'setChannelPowers',
-        'getChannelPowers',
-        'getAsSpectrum',
-        'off']
-    essentialProperties = ['enableState', 'wls', 'powers']
-
-
-class OpticalSpectrumAnalyzer(Instrument):
-    essentialMethods = ['spectrum']
-    essentialProperties = ['wlRange']
-
-
-class Oscilloscope(Instrument):
-    essentialMethods = ['acquire', 'wfmDb', 'run']
-
-class CommunicationAnalyzerScope(Oscilloscope):
-    pass
-
-class DigitalPhosphorScope(Oscilloscope):
-    pass
-
-
-class PulsePatternGenerator(Instrument):
-    essentialMethods = ['setPrbs',
-        'setPattern',
-        'getPattern',
-        'on',
-        'syncSource',
-        'amplAndOffs',
-        'bitseq']
-
-
-class RFSpectrumAnalyzer(Instrument):
-    essentialMethods = ['getMeasurements',
-        'setMeasurement',
-        'run',
-        'sgramInit',
-        'sgramTransfer',
-        'spectrum']
-
-
-class VariableAttenuator(Instrument):
-    essentialMethods = ['on', 'off']
-    essentialProperties = ['attenDB', 'attenLin']
-
-
-class NetworkAnalyzer(Instrument):
-    essentialMethods = ['amplitude',
-        'frequency',
-        'enable',
-        'run',
-        'sweepSetup',
-        'sweepEnable',
-        'triggerSetup',
-        'getSwpDuration',
-        'measurementSetup',
-        'spectrum',
-        'multiSpectra']
-
-class ArduinoInstrument(Instrument):
-    essentialMethods = ['write', 'query']
-=======
->>>>>>> 71cd4b08
-
+
