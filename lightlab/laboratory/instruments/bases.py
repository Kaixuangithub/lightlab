--- conflicted
+++ resolved
@@ -266,12 +266,8 @@
 
     # These control feedthroughs to the driver
     def __getattr__(self, attrName):
-<<<<<<< HEAD
-        if attrName in self.essentialProperties + self.essentialMethods:  # or methods
-=======
         errorText = str(self) + ' has no attribute ' + attrName
         if attrName in self.essentialProperties + self.essentialMethods:
->>>>>>> 1087bc2a
             return getattr(self.driver, attrName)
         elif attrName in self.implementedOptionals:
             return getattr(self.driver, attrName)
