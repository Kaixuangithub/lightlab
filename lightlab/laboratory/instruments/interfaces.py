--- conflicted
+++ resolved
@@ -1,5 +1,7 @@
 ''' This module defines the essential interfaces for each kind of instrument
+bla
 '''
+
 from .bases import Instrument
 
 
@@ -12,21 +14,13 @@
 class SourceMeter(Instrument):
     essentialMethods = Instrument.essentialMethods + \
         ['setCurrent',
-<<<<<<< HEAD
          'getCurrent',
          'measVoltage',
          'setProtectionVoltage',
+         'protectionVoltage',
          'setProtectionCurrent',
+         'protectionCurrent',
          'enable']
-=======
-        'getCurrent',
-        'measVoltage',
-        'setProtectionVoltage',
-        'protectionVoltage',
-        'setProtectionCurrent',
-        'protectionCurrent',
-        'enable']
->>>>>>> 1087bc2a
 
     def hardware_warmup(self):
         self.enable(True)
@@ -61,15 +55,11 @@
 class Clock(Instrument):
     essentialMethods = Instrument.essentialMethods + \
         ['enable',
-<<<<<<< HEAD
          'frequency']
-=======
-        'frequency']
     optionalAttributes = Instrument.optionalAttributes + \
         ['amplitude',
-        'sweepSetup',
-        'sweepEnable']
->>>>>>> 1087bc2a
+         'sweepSetup',
+         'sweepEnable']
 
 
 class NICurrentSource(Instrument):
@@ -100,32 +90,18 @@
 class LaserSource(Instrument):
     essentialMethods = Instrument.essentialMethods + \
         ['setChannelEnable',
-<<<<<<< HEAD
          'getChannelEnable',
          'setChannelWls',
          'getChannelWls',
          'setChannelPowers',
          'getChannelPowers',
          'getAsSpectrum',
-         'off']
+         'allOnOff']
     essentialProperties = Instrument.essentialProperties + \
         ['enableState',
          'wls',
-         'powers']
-=======
-        'getChannelEnable',
-        'setChannelWls',
-        'getChannelWls',
-        'setChannelPowers',
-        'getChannelPowers',
-        'getAsSpectrum',
-        'allOnOff']
-    essentialProperties = Instrument.essentialProperties + \
-        ['enableState',
-        'wls',
-        'powers',
-        'off']
->>>>>>> 1087bc2a
+         'powers',
+         'off']
 
 
 class OpticalSpectrumAnalyzer(Instrument):
@@ -138,15 +114,10 @@
 class Oscilloscope(Instrument):
     essentialMethods = Instrument.essentialMethods + \
         ['acquire',
-<<<<<<< HEAD
          'wfmDb',
          'run']
-=======
-        'wfmDb',
-        'run']
     optionalAttributes = Instrument.optionalAttributes + \
         ['histogramStats']
->>>>>>> 1087bc2a
 
     def hardware_cooldown(self):
         ''' Keep it running continuously in case you are in lab and want to watch
